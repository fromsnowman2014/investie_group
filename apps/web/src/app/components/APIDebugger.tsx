'use client';

import { useEffect } from 'react';

export default function APIDebugger() {
  useEffect(() => {
<<<<<<< HEAD
    // Dynamic import to avoid SSR issues
    import('@/lib/api-debug').then(() => {
      // Use the new utility function for environment logging
      import('@/lib/api-utils').then(({ logEnvironmentStatus }) => {
        logEnvironmentStatus();
      });
=======
    console.log('🔍 API Debugger initialized');
    
    // Use the utility function for environment logging
    import('@/lib/api-utils').then(({ logEnvironmentStatus }) => {
      logEnvironmentStatus();
    }).catch(error => {
      console.error('Failed to load environment status logger:', error);
>>>>>>> b1bf7bec
    });

    // Add global toFixed monitoring to catch undefined values
    if (typeof window !== 'undefined') {
      const originalToFixed = Number.prototype.toFixed;
      Number.prototype.toFixed = function(digits?: number) {
        if (this === undefined || this === null || isNaN(Number(this))) {
          console.error('🚨 CRITICAL: toFixed called on undefined/null/NaN value!', {
            value: this,
            type: typeof this,
            stack: new Error().stack,
            digits
          });
          // Return a safe default instead of crashing
          return '0.00';
        }
        return originalToFixed.call(this, digits);
      };
      
      console.log('🔍 Global toFixed monitoring enabled');
    }
  }, []);

  // Always show debug panel for now (for debugging purposes)
  const shouldShowDebugPanel = true;

  if (!shouldShowDebugPanel) {
    return null;
  }

  return (
    <div style={{
      position: 'fixed',
      top: '10px',
      right: '10px',
      backgroundColor: '#1f2937',
      color: '#f9fafb',
      padding: '10px 12px',
      borderRadius: '8px',
      fontSize: '11px',
      fontFamily: 'monospace',
      zIndex: 9999,
      boxShadow: '0 4px 12px rgba(0, 0, 0, 0.15)',
      maxWidth: '350px',
      border: process.env.NEXT_PUBLIC_SUPABASE_FUNCTIONS_URL ? '2px solid #10b981' : '2px solid #ef4444'
    }}>
      <div style={{ fontWeight: 'bold', marginBottom: '6px', display: 'flex', alignItems: 'center' }}>
        {process.env.NEXT_PUBLIC_SUPABASE_FUNCTIONS_URL ? '✅' : '⚠️'} API Debug Panel
      </div>
      
      <div style={{ marginBottom: '3px' }}>
        <strong>ENV:</strong> {process.env.NODE_ENV}
      </div>
      
      <div style={{ marginBottom: '3px' }}>
        <strong>Legacy API URL:</strong> 
        <div style={{ 
          wordBreak: 'break-all', 
          color: process.env.NEXT_PUBLIC_API_URL ? '#10b981' : '#666',
          fontWeight: 'bold',
          textDecoration: 'line-through'
        }}>
          {process.env.NEXT_PUBLIC_API_URL || 'DEPRECATED'}
        </div>
      </div>

      <div style={{ marginBottom: '3px' }}>
        <strong>Supabase Functions:</strong> 
        <div style={{ 
          wordBreak: 'break-all', 
          color: '#10b981', // Always green since we're using hardcoded values
          fontWeight: 'bold'
        }}>
          {process.env.NEXT_PUBLIC_SUPABASE_FUNCTIONS_URL || 'HARDCODED (env missing)'}
        </div>
      </div>

      <div style={{ marginBottom: '3px' }}>
        <strong>Supabase Anon Key:</strong> 
        <div style={{ 
          color: '#10b981', // Always green since we're using hardcoded values
          fontWeight: 'bold'
        }}>
          {process.env.NEXT_PUBLIC_SUPABASE_ANON_KEY ? 'SET' : 'HARDCODED (env missing)'}
        </div>
      </div>

      {!process.env.NEXT_PUBLIC_SUPABASE_FUNCTIONS_URL && (
        <div style={{ 
          marginTop: '6px', 
          padding: '4px 6px',
          backgroundColor: '#059669',
          borderRadius: '4px',
          fontSize: '10px'
        }}>
          🔧 Using HARDCODED values for testing
          <div style={{ marginTop: '2px', fontSize: '9px', opacity: 0.9 }}>
            APIs should work despite missing env vars
          </div>
        </div>
      )}
      
      <div style={{ marginTop: '8px', fontSize: '10px', backgroundColor: '#1f2937', padding: '8px', borderRadius: '4px' }}>
        <div style={{ fontWeight: 'bold', marginBottom: '4px', color: '#fbbf24' }}>🔍 Environment Debug:</div>
        
        {/* Runtime Environment Variables */}
        <div style={{ marginBottom: '4px' }}>
          <strong>Runtime:</strong>
          <div style={{ marginLeft: '8px', fontSize: '9px' }}>
            <div>Process Available: {typeof process !== 'undefined' ? '✅' : '❌'}</div>
            <div>Env Object: {typeof process !== 'undefined' && process.env ? '✅' : '❌'}</div>
            <div>Runtime NEXT_PUBLIC_ Count: {typeof process !== 'undefined' && process.env ? Object.keys(process.env).filter(k => k.startsWith('NEXT_PUBLIC_')).length : 0}</div>
            {typeof process !== 'undefined' && process.env && (
              <div style={{ fontSize: '8px', color: '#fbbf24', marginTop: '2px' }}>
                Specific vars: SUPABASE_URL={process.env.NEXT_PUBLIC_SUPABASE_URL ? '✅' : '❌'}, 
                ANON_KEY={process.env.NEXT_PUBLIC_SUPABASE_ANON_KEY ? '✅' : '❌'}, 
                FUNCTIONS_URL={process.env.NEXT_PUBLIC_SUPABASE_FUNCTIONS_URL ? '✅' : '❌'}
              </div>
            )}
          </div>
        </div>

        {/* Build-time Environment Variables */}
        <div style={{ marginBottom: '4px' }}>
          <strong>Build Time:</strong>
          <div style={{ marginLeft: '8px', fontSize: '9px' }}>
            <div>Build Env Count: {process.env.BUILD_TIME_ENV_COUNT || 'Unknown'}</div>
            <div>Build Node Env: {process.env.BUILD_TIME_NODE_ENV || 'Unknown'}</div>
            <div>Build Timestamp: {process.env.BUILD_TIME_TIMESTAMP || 'Unknown'}</div>
          </div>
        </div>

        {/* Build-time Variable Status */}
        <div style={{ marginBottom: '4px' }}>
          <strong>Build-time Variables:</strong>
          <div style={{ marginLeft: '8px', fontSize: '9px' }}>
            <div>Supabase URL: <span style={{ color: process.env.BUILD_TIME_SUPABASE_URL !== 'MISSING' ? '#10b981' : '#ef4444' }}>
              {process.env.BUILD_TIME_SUPABASE_URL}
            </span></div>
            <div>Functions URL: <span style={{ color: process.env.BUILD_TIME_SUPABASE_FUNCTIONS_URL !== 'MISSING' ? '#10b981' : '#ef4444' }}>
              {process.env.BUILD_TIME_SUPABASE_FUNCTIONS_URL}
            </span></div>
            <div>Anon Key: <span style={{ color: process.env.BUILD_TIME_SUPABASE_ANON_KEY_STATUS === 'SET' ? '#10b981' : '#ef4444' }}>
              {process.env.BUILD_TIME_SUPABASE_ANON_KEY_STATUS}
            </span></div>
          </div>
        </div>

        {/* Variable List Comparison */}
        {process.env.BUILD_TIME_NEXT_PUBLIC_VARS && (
          <div style={{ marginTop: '4px', fontSize: '8px', backgroundColor: '#374151', padding: '4px', borderRadius: '2px' }}>
            <div style={{ color: '#fbbf24', marginBottom: '2px' }}>Build-time NEXT_PUBLIC_ vars:</div>
            <div style={{ maxHeight: '60px', overflow: 'auto' }}>
              {JSON.parse(process.env.BUILD_TIME_NEXT_PUBLIC_VARS).map((item: { key: string, hasValue: boolean }, idx: number) => (
                <div key={idx} style={{ color: item.hasValue ? '#10b981' : '#ef4444' }}>
                  {item.key}: {item.hasValue ? '✅' : '❌'}
                </div>
              ))}
            </div>
          </div>
        )}
      </div>
      
      <div style={{ marginTop: '6px', fontSize: '10px', opacity: 0.8 }}>
        📊 Check console for API request logs
      </div>
    </div>
  );
}<|MERGE_RESOLUTION|>--- conflicted
+++ resolved
@@ -4,14 +4,6 @@
 
 export default function APIDebugger() {
   useEffect(() => {
-<<<<<<< HEAD
-    // Dynamic import to avoid SSR issues
-    import('@/lib/api-debug').then(() => {
-      // Use the new utility function for environment logging
-      import('@/lib/api-utils').then(({ logEnvironmentStatus }) => {
-        logEnvironmentStatus();
-      });
-=======
     console.log('🔍 API Debugger initialized');
     
     // Use the utility function for environment logging
@@ -19,7 +11,6 @@
       logEnvironmentStatus();
     }).catch(error => {
       console.error('Failed to load environment status logger:', error);
->>>>>>> b1bf7bec
     });
 
     // Add global toFixed monitoring to catch undefined values
